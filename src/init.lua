-- This file provides compatibility for TypeScript syntax (new Class).
-- It is recommended for Lua code to directly require the modules so
-- that syntactic sugar can be applied when constructing objects.
return {
	Signal = { new = function(destroyOnLastConnection) return require(script.Signal)(destroyOnLastConnection) end },

	Assembler = { new = function(name) return require(script.Assembler)(name) end },
	World = { new = function(destroyProcedures) return require(script.World)(destroyProcedures) end },

<<<<<<< HEAD
	None = require(script.None)
}
=======
	@prop Signal Signal
]=]

--[=[
	@within Types
	@readonly

	@prop Assembler Assembler
]=]

--[=[
	@within Types
	@readonly

	@prop World World
]=]

--[=[
	@within Types
	@readonly

	@prop None None

	**`None`** is a unique symbol that replaces `nil` values in components. Components can have `data == nil`, but components that
	do not exist are also internally shown as `nil`. **`None`** is used as a marker value in these cases.

	If working with [`World:Get`](World#Get), expected `nil` component values will appear as **`None`**.

	:::caution
	```lua
	local IsPink: Puzzle.Assembler<nil> = Assembler "IsPink"
	-- Instead of using a false boolean, not having the component implies that it is not pink

	local id = world:Spawn(
		IsPink() -- Data is nil, which is internally replaced by None
	)

	local IsPink: Puzzle.None = world:Get(id, IsPink)

	if IsPink then
		print("Although originally nil, IsPink acts like a true statement since it refers to None")
	end
	```
	:::
]=]

--[=[
	@class Types

	Types serves as storage for types & functions used across the
	library. Internally, Types (**Puzzle**) is the parent of all the modules.

	---

	Puzzle exports the scripts of the library modules for them to be required:

	```lua
	local Puzzle = require(Path.To.Puzzle)

	local Assembler = require(Puzzle.Assembler)
	local World = require(Puzzle.World)
	```

	Although each class exports its types, Puzzle does it too for all the library types.

	```lua
	local Puzzle = require(Path.To.Puzzle)
	local World = require(Puzzle.World)

	-- If dealing with argument or variable types, use Puzzle.Type preferably
	local function PuzzleWorld(world: Puzzle.World) end

	-- The main class can also be used for types but it looks odd
	local function WorldWorld(world: World.World) end
	```
]=]
local Types = {
    Signal = script.Signal,

    Assembler = script.Assembler,
    World = script.World,

    None = script.None
}

--> QueryResult

--[=[
	@within QueryResult
	@readonly
	@private

	@prop _world World
]=]

--[=[
	@within QueryResult
	@readonly
	@private

	@prop _queryResultId string
]=]

--[=[
	@within QueryResult
	@readonly
	@private

	@prop _with {Assembler<any>}
]=]

--[=[
	@within QueryResult
	@readonly
	@private

	@prop _without {Assembler<any>}?
]=]
export type _QueryResultProperties = {
	_world: _World,
	_queryResultId: string,
	_with: {Assembler<any>},
	_without: {Assembler<any>}?
}

export type QueryResult = {
	-- Public methods
	Without: (self: QueryResult, ...Assembler<any>) -> QueryResult
}

export type _QueryResult = _QueryResultProperties & {
	-- Public methods
	Without: (self: _QueryResult, ...Assembler<any>) -> QueryResult
}

--> World

--[=[
	@within World
	@private

	@type Storage {[string]: {[number]: any}}
]=]
type Storage = {
	[string]: { --> Ids per component
		[number]: any --> Data per id
	}
}

--[=[
	@within World

	@type DestroyProcedures {[string]: (object: any, world: World?) -> ()}

	Determines how different component values are handled when destroyed (setting a new value, removing a component, despawning
	an entity...). Default procedures:

	```lua
	local function DestroyTable(object: {[any]: any}, world: _World)
		if type(object.Destroy) == "function" then
			object:Destroy()
		elseif type(object.Disconnect) == "function" then
			object:Disconnect()
		else
			for _, child in object do
				world:_Destroy(child)
			end
			setmetatable(object, nil)
		end
	end

	{
		["table"] = DestroyTable,

		["thread"] = function(object: thread)
			task.cancel(object)
		end,

		["function"] = function(object: (...any) -> ...any)
			object()
		end,

		["Instance"] = function(object: Instance)
			object:Destroy()
		end,

		["RBXScriptConnection"] = function(object: RBXScriptConnection)
			object:Disconnect()
		end
	}
	```
]=]
export type DestroyProcedures = {
	[string]: (object: any, world: _World?) -> ()
}

--[=[
	@within World
	@readonly
	@private

	@prop _destroyProcedures DestroyProcedures
]=]

--[=[
	@within World
	@private

	@prop _storage Types.Storage
]=]

--[=[
	@within World
	@private

	@prop _missing {true?}
]=]

--[=[
	@within World
	@readonly
	@private

	@prop _nextId number
]=]

--[=[
	@within World
	@readonly
	@private

	@prop _size number
]=]
export type _WorldProperties = {
	_destroyProcedures: DestroyProcedures,
	_storage: Storage,
	_missing: {true?},
	_nextId: number,
	_size: number
}

export type World = {
	-- Public methods
	OnChange: (self: World, index: number | Assembler<any>) -> Signal.Signal,
	Has: (self: World, id: number) -> boolean,
	Query: (self: World, ...Assembler<any>) -> QueryResult,
	SpawnAt: (self: World, id: number, ...Component<any>) -> number,
	Spawn: (self: World, ...Component<any>) -> number,
	Despawn: (self: World, id: number) -> (),
	Get: (self: World, id: number, ...Assembler<any>?) -> (...any | Dictionary<any>),
	Set: (self: World, id: number, ...Component<any>) -> (),
	Update: (self: World, id: number, ...Component<{[any]: any}>) -> (),
	Remove: (self: World, id: number, ...Assembler<any>) -> (),
}

export type _World = _WorldProperties & {
	-- Private methods
	_FireListeners: (self: _World, component: string, id: number, oldValue: any?, newValue: any?) -> (),
	_Destroy: (self: _World, object: any) -> (),
	_Set: (self: _World, component: string, id: number, value: any) -> (),
	-- Public methods
	OnChange: (self: _World, index: number | Assembler<any>) -> Signal.Signal,
	Has: (self: _World, id: number) -> boolean,
	Query: (self: _World, ...Assembler<any>) -> QueryResult,
	SpawnAt: (self: _World, id: number, ...Component<any>) -> number,
	Spawn: (self: _World, ...Component<any>) -> number,
	Despawn: (self: _World, id: number) -> (),
	Get: (self: _World, id: number, ...Assembler<any>?) -> (...any | Dictionary<any>),
	Set: (self: _World, id: number, ...Component<any>) -> (),
	Update: (self: _World, id: number, ...Component<{[any]: any}>) -> (),
	Remove: (self: _World, id: number, ...Assembler<any>) -> (),
}

--> Generics

export type Dictionary<Value> = {
    [string]: Value
}

export type Map<Key, Value> = {
	[Key]: Value
}

--> Component and Assembler

--[=[
	@within Types
	@interface Component
	.data T
	.name string
]=]
export type Component<T> = {
	data: T,
	name: string
}

--[=[
    @within Types

    @tag Assert

    @function Component
    @param value any
    @param dataIsTable boolean?
    @return boolean

    Checks if the given value is a component. Additionally, check if the component data is a table by passing the second argument.
]=]
function Types.Component(value: any, dataIsTable: boolean?): boolean
	if type(value) == "table" and (if not dataIsTable then value.data ~= nil else type(value.data) == "table") and type(value.name) == "string" then
		return true else return false
	end
end

--[=[
	@within Assembler

	@type Assembler<T> (data: T) -> Component<T>
]=]
export type Assembler<T> = (data: T) -> Component<T>

--[=[
	@within Assembler
	@readonly
	@private

	@prop _name string
]=]
export type _Assembler<T> = {
	_name: string
}

--[=[
    @within Types

    @tag Assert

    @function Assembler
    @param assembler any
    @return boolean

    Checks if the given value is an assembler.
]=]
function Types.Assembler(value: any): boolean
	if getmetatable(value) and getmetatable(value)._isAssembler then return true else return false end
end

return Types
>>>>>>> abb74226
<|MERGE_RESOLUTION|>--- conflicted
+++ resolved
@@ -6,357 +6,4 @@
 
 	Assembler = { new = function(name) return require(script.Assembler)(name) end },
 	World = { new = function(destroyProcedures) return require(script.World)(destroyProcedures) end },
-
-<<<<<<< HEAD
-	None = require(script.None)
-}
-=======
-	@prop Signal Signal
-]=]
-
---[=[
-	@within Types
-	@readonly
-
-	@prop Assembler Assembler
-]=]
-
---[=[
-	@within Types
-	@readonly
-
-	@prop World World
-]=]
-
---[=[
-	@within Types
-	@readonly
-
-	@prop None None
-
-	**`None`** is a unique symbol that replaces `nil` values in components. Components can have `data == nil`, but components that
-	do not exist are also internally shown as `nil`. **`None`** is used as a marker value in these cases.
-
-	If working with [`World:Get`](World#Get), expected `nil` component values will appear as **`None`**.
-
-	:::caution
-	```lua
-	local IsPink: Puzzle.Assembler<nil> = Assembler "IsPink"
-	-- Instead of using a false boolean, not having the component implies that it is not pink
-
-	local id = world:Spawn(
-		IsPink() -- Data is nil, which is internally replaced by None
-	)
-
-	local IsPink: Puzzle.None = world:Get(id, IsPink)
-
-	if IsPink then
-		print("Although originally nil, IsPink acts like a true statement since it refers to None")
-	end
-	```
-	:::
-]=]
-
---[=[
-	@class Types
-
-	Types serves as storage for types & functions used across the
-	library. Internally, Types (**Puzzle**) is the parent of all the modules.
-
-	---
-
-	Puzzle exports the scripts of the library modules for them to be required:
-
-	```lua
-	local Puzzle = require(Path.To.Puzzle)
-
-	local Assembler = require(Puzzle.Assembler)
-	local World = require(Puzzle.World)
-	```
-
-	Although each class exports its types, Puzzle does it too for all the library types.
-
-	```lua
-	local Puzzle = require(Path.To.Puzzle)
-	local World = require(Puzzle.World)
-
-	-- If dealing with argument or variable types, use Puzzle.Type preferably
-	local function PuzzleWorld(world: Puzzle.World) end
-
-	-- The main class can also be used for types but it looks odd
-	local function WorldWorld(world: World.World) end
-	```
-]=]
-local Types = {
-    Signal = script.Signal,
-
-    Assembler = script.Assembler,
-    World = script.World,
-
-    None = script.None
-}
-
---> QueryResult
-
---[=[
-	@within QueryResult
-	@readonly
-	@private
-
-	@prop _world World
-]=]
-
---[=[
-	@within QueryResult
-	@readonly
-	@private
-
-	@prop _queryResultId string
-]=]
-
---[=[
-	@within QueryResult
-	@readonly
-	@private
-
-	@prop _with {Assembler<any>}
-]=]
-
---[=[
-	@within QueryResult
-	@readonly
-	@private
-
-	@prop _without {Assembler<any>}?
-]=]
-export type _QueryResultProperties = {
-	_world: _World,
-	_queryResultId: string,
-	_with: {Assembler<any>},
-	_without: {Assembler<any>}?
-}
-
-export type QueryResult = {
-	-- Public methods
-	Without: (self: QueryResult, ...Assembler<any>) -> QueryResult
-}
-
-export type _QueryResult = _QueryResultProperties & {
-	-- Public methods
-	Without: (self: _QueryResult, ...Assembler<any>) -> QueryResult
-}
-
---> World
-
---[=[
-	@within World
-	@private
-
-	@type Storage {[string]: {[number]: any}}
-]=]
-type Storage = {
-	[string]: { --> Ids per component
-		[number]: any --> Data per id
-	}
-}
-
---[=[
-	@within World
-
-	@type DestroyProcedures {[string]: (object: any, world: World?) -> ()}
-
-	Determines how different component values are handled when destroyed (setting a new value, removing a component, despawning
-	an entity...). Default procedures:
-
-	```lua
-	local function DestroyTable(object: {[any]: any}, world: _World)
-		if type(object.Destroy) == "function" then
-			object:Destroy()
-		elseif type(object.Disconnect) == "function" then
-			object:Disconnect()
-		else
-			for _, child in object do
-				world:_Destroy(child)
-			end
-			setmetatable(object, nil)
-		end
-	end
-
-	{
-		["table"] = DestroyTable,
-
-		["thread"] = function(object: thread)
-			task.cancel(object)
-		end,
-
-		["function"] = function(object: (...any) -> ...any)
-			object()
-		end,
-
-		["Instance"] = function(object: Instance)
-			object:Destroy()
-		end,
-
-		["RBXScriptConnection"] = function(object: RBXScriptConnection)
-			object:Disconnect()
-		end
-	}
-	```
-]=]
-export type DestroyProcedures = {
-	[string]: (object: any, world: _World?) -> ()
-}
-
---[=[
-	@within World
-	@readonly
-	@private
-
-	@prop _destroyProcedures DestroyProcedures
-]=]
-
---[=[
-	@within World
-	@private
-
-	@prop _storage Types.Storage
-]=]
-
---[=[
-	@within World
-	@private
-
-	@prop _missing {true?}
-]=]
-
---[=[
-	@within World
-	@readonly
-	@private
-
-	@prop _nextId number
-]=]
-
---[=[
-	@within World
-	@readonly
-	@private
-
-	@prop _size number
-]=]
-export type _WorldProperties = {
-	_destroyProcedures: DestroyProcedures,
-	_storage: Storage,
-	_missing: {true?},
-	_nextId: number,
-	_size: number
-}
-
-export type World = {
-	-- Public methods
-	OnChange: (self: World, index: number | Assembler<any>) -> Signal.Signal,
-	Has: (self: World, id: number) -> boolean,
-	Query: (self: World, ...Assembler<any>) -> QueryResult,
-	SpawnAt: (self: World, id: number, ...Component<any>) -> number,
-	Spawn: (self: World, ...Component<any>) -> number,
-	Despawn: (self: World, id: number) -> (),
-	Get: (self: World, id: number, ...Assembler<any>?) -> (...any | Dictionary<any>),
-	Set: (self: World, id: number, ...Component<any>) -> (),
-	Update: (self: World, id: number, ...Component<{[any]: any}>) -> (),
-	Remove: (self: World, id: number, ...Assembler<any>) -> (),
-}
-
-export type _World = _WorldProperties & {
-	-- Private methods
-	_FireListeners: (self: _World, component: string, id: number, oldValue: any?, newValue: any?) -> (),
-	_Destroy: (self: _World, object: any) -> (),
-	_Set: (self: _World, component: string, id: number, value: any) -> (),
-	-- Public methods
-	OnChange: (self: _World, index: number | Assembler<any>) -> Signal.Signal,
-	Has: (self: _World, id: number) -> boolean,
-	Query: (self: _World, ...Assembler<any>) -> QueryResult,
-	SpawnAt: (self: _World, id: number, ...Component<any>) -> number,
-	Spawn: (self: _World, ...Component<any>) -> number,
-	Despawn: (self: _World, id: number) -> (),
-	Get: (self: _World, id: number, ...Assembler<any>?) -> (...any | Dictionary<any>),
-	Set: (self: _World, id: number, ...Component<any>) -> (),
-	Update: (self: _World, id: number, ...Component<{[any]: any}>) -> (),
-	Remove: (self: _World, id: number, ...Assembler<any>) -> (),
-}
-
---> Generics
-
-export type Dictionary<Value> = {
-    [string]: Value
-}
-
-export type Map<Key, Value> = {
-	[Key]: Value
-}
-
---> Component and Assembler
-
---[=[
-	@within Types
-	@interface Component
-	.data T
-	.name string
-]=]
-export type Component<T> = {
-	data: T,
-	name: string
-}
-
---[=[
-    @within Types
-
-    @tag Assert
-
-    @function Component
-    @param value any
-    @param dataIsTable boolean?
-    @return boolean
-
-    Checks if the given value is a component. Additionally, check if the component data is a table by passing the second argument.
-]=]
-function Types.Component(value: any, dataIsTable: boolean?): boolean
-	if type(value) == "table" and (if not dataIsTable then value.data ~= nil else type(value.data) == "table") and type(value.name) == "string" then
-		return true else return false
-	end
-end
-
---[=[
-	@within Assembler
-
-	@type Assembler<T> (data: T) -> Component<T>
-]=]
-export type Assembler<T> = (data: T) -> Component<T>
-
---[=[
-	@within Assembler
-	@readonly
-	@private
-
-	@prop _name string
-]=]
-export type _Assembler<T> = {
-	_name: string
-}
-
---[=[
-    @within Types
-
-    @tag Assert
-
-    @function Assembler
-    @param assembler any
-    @return boolean
-
-    Checks if the given value is an assembler.
-]=]
-function Types.Assembler(value: any): boolean
-	if getmetatable(value) and getmetatable(value)._isAssembler then return true else return false end
-end
-
-return Types
->>>>>>> abb74226
+  